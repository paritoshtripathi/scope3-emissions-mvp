import { NgModule } from '@angular/core';
import { RouterModule, Routes } from '@angular/router';
import { DashboardComponent } from '@components/dashboard/dashboard.component';
import { CanvasComponent } from '@components/canvas/canvas.component';

const routes: Routes = [
<<<<<<< HEAD
  { path: '', component: DashboardComponent },
  { path: 'canvas', component: CanvasComponent }

=======
  {
    path: '',
    component: DashboardComponent
  }
>>>>>>> cd79986a
];

@NgModule({
  imports: [RouterModule.forChild(routes)],
  exports: [RouterModule]
})
export class DashboardRoutingModule { }<|MERGE_RESOLUTION|>--- conflicted
+++ resolved
@@ -4,16 +4,12 @@
 import { CanvasComponent } from '@components/canvas/canvas.component';
 
 const routes: Routes = [
-<<<<<<< HEAD
-  { path: '', component: DashboardComponent },
-  { path: 'canvas', component: CanvasComponent }
-
-=======
   {
     path: '',
     component: DashboardComponent
-  }
->>>>>>> cd79986a
+  },
+  { path: 'canvas', component: CanvasComponent }
+
 ];
 
 @NgModule({
