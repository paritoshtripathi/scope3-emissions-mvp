--- conflicted
+++ resolved
@@ -2,19 +2,11 @@
 import { SharedModule } from '@modules/shared/shared.module';
 import { DashboardComponent } from '@components/dashboard/dashboard.component';
 import { DashboardRoutingModule } from './dashboard-routing.module';
-<<<<<<< HEAD
-import { SharedModule } from '@modules/shared/shared.module'; // Import SharedModule
-import { CanvasModule } from '../canvas/canvas.module';
-
-
-@NgModule({
-  declarations: [DashboardComponent],
-  imports: [CommonModule, DashboardRoutingModule, CanvasModule, SharedModule],// Include SharedModule here
-  exports: [DashboardComponent]
-=======
 import { MatCardModule } from '@angular/material/card';
 import { MatIconModule } from '@angular/material/icon';
 import { MatDividerModule } from '@angular/material/divider';
+import { CanvasModule } from '../canvas/canvas.module';
+
 
 @NgModule({
   declarations: [
@@ -22,11 +14,10 @@
   ],
   imports: [
     SharedModule,
-    DashboardRoutingModule,
+    DashboardRoutingModule, CanvasModule,
     MatCardModule,
     MatIconModule,
     MatDividerModule
   ]
->>>>>>> cd79986a
 })
 export class DashboardModule { }