import { NgModule } from '@angular/core';
import { SharedModule } from '@modules/shared/shared.module';
import { MasterLayoutComponent } from '@components/master-layout/master-layout.component';
import { RouterModule } from '@angular/router';
import { SidebarComponent } from '@components/sidebar/sidebar.component';
<<<<<<< HEAD
=======
import { ToolbarComponent } from '@components/toolbar/toolbar.component';
>>>>>>> d255184d
import { MatSidenavModule } from '@angular/material/sidenav';
import { MatToolbarModule } from '@angular/material/toolbar';
import { MatIconModule } from '@angular/material/icon';
import { MatButtonModule } from '@angular/material/button';
import { MatListModule } from '@angular/material/list';
import { MatTooltipModule } from '@angular/material/tooltip';

@NgModule({
  declarations: [
    MasterLayoutComponent,
    SidebarComponent
  ],
  imports: [
    SharedModule,
    RouterModule,
    MatSidenavModule,
    MatToolbarModule,
    MatIconModule,
    MatButtonModule,
    MatListModule,
    MatTooltipModule
  ],
  exports: [
    MasterLayoutComponent
  ]
})
export class MasterLayoutModule {}<|MERGE_RESOLUTION|>--- conflicted
+++ resolved
@@ -3,10 +3,6 @@
 import { MasterLayoutComponent } from '@components/master-layout/master-layout.component';
 import { RouterModule } from '@angular/router';
 import { SidebarComponent } from '@components/sidebar/sidebar.component';
-<<<<<<< HEAD
-=======
-import { ToolbarComponent } from '@components/toolbar/toolbar.component';
->>>>>>> d255184d
 import { MatSidenavModule } from '@angular/material/sidenav';
 import { MatToolbarModule } from '@angular/material/toolbar';
 import { MatIconModule } from '@angular/material/icon';
@@ -33,4 +29,4 @@
     MasterLayoutComponent
   ]
 })
-export class MasterLayoutModule {}+export class MasterLayoutModule { }